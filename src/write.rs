// Hound -- A wav encoding and decoding library in Rust
// Copyright (C) 2015 Ruud van Asseldonk
//
// Licensed under the Apache License, Version 2.0 (the "License");
// you may not use this file except in compliance with the License.
// A copy of the License has been included in the root of the repository.
// Unless required by applicable law or agreed to in writing, software
// distributed under the License is distributed on an "AS IS" BASIS,
// WITHOUT WARRANTIES OR CONDITIONS OF ANY KIND, either express or implied.
// See the License for the specific language governing permissions and
// limitations under the License.

use std::fs;
use std::io;
use std::mem;
use std::io::Write;
use std::path;
use super::{Error, Result, Sample, SampleFormat, WavSpec};

/// Extends the functionality of `io::Write` with additional methods.
///
/// The methods may be used on any type that implements `io::Write`.
pub trait WriteExt: io::Write {
    /// Writes an unsigned 8-bit integer.
    fn write_u8(&mut self, x: u8) -> io::Result<()>;

    /// Writes a signed 16-bit integer in little endian format.
    fn write_le_i16(&mut self, x: i16) -> io::Result<()>;

    /// Writes an unsigned 16-bit integer in little endian format.
    fn write_le_u16(&mut self, x: u16) -> io::Result<()>;

    /// Writes a signed 24-bit integer in little endian format.
    ///
    /// The most significant byte of the `i32` is ignored.
    fn write_le_i24(&mut self, x: i32) -> io::Result<()>;

    /// Writes an unsigned 24-bit integer in little endian format.
    ///
    /// The most significant byte of the `u32` is ignored.
    fn write_le_u24(&mut self, x: u32) -> io::Result<()>;

    /// Writes a signed 32-bit integer in little endian format.
    fn write_le_i32(&mut self, x: i32) -> io::Result<()>;

    /// Writes an unsigned 32-bit integer in little endian format.
    fn write_le_u32(&mut self, x: u32) -> io::Result<()>;

    /// Writes an IEEE float in little endian format.
    fn write_le_f32(&mut self, x: f32) -> io::Result<()>;
}

impl<W> WriteExt for W
    where W: io::Write
{
    #[inline(always)]
    fn write_u8(&mut self, x: u8) -> io::Result<()> {
        let buf = [x];
        self.write_all(&buf)
    }

    #[inline(always)]
    fn write_le_i16(&mut self, x: i16) -> io::Result<()> {
        self.write_le_u16(x as u16)
    }

    #[inline(always)]
    fn write_le_u16(&mut self, x: u16) -> io::Result<()> {
        let mut buf = [0u8; 2];
        buf[0] = (x & 0xff) as u8;
        buf[1] = (x >> 8) as u8;
        self.write_all(&buf)
    }

    #[inline(always)]
    fn write_le_i24(&mut self, x: i32) -> io::Result<()> {
        self.write_le_u24(x as u32)
    }

    #[inline(always)]
    fn write_le_u24(&mut self, x: u32) -> io::Result<()> {
        let mut buf = [0u8; 3];
        buf[0] = ((x >> 00) & 0xff) as u8;
        buf[1] = ((x >> 08) & 0xff) as u8;
        buf[2] = ((x >> 16) & 0xff) as u8;
        self.write_all(&buf)
    }

    #[inline(always)]
    fn write_le_i32(&mut self, x: i32) -> io::Result<()> {
        self.write_le_u32(x as u32)
    }

    #[inline(always)]
    fn write_le_u32(&mut self, x: u32) -> io::Result<()> {
        let mut buf = [0u8; 4];
        buf[0] = ((x >> 00) & 0xff) as u8;
        buf[1] = ((x >> 08) & 0xff) as u8;
        buf[2] = ((x >> 16) & 0xff) as u8;
        buf[3] = ((x >> 24) & 0xff) as u8;
        self.write_all(&buf)
    }

    #[inline(always)]
    fn write_le_f32(&mut self, x: f32) -> io::Result<()> {
        let u = unsafe { mem::transmute(x) };
        self.write_le_u32(u)
    }
}

/// Generates a bitmask with `channels` ones in the least significant bits.
fn channel_mask(channels: u16) -> u32 {
    (0..channels).map(|c| 1 << c).fold(0, |a, c| a | c)
}

#[test]
fn verify_channel_mask() {
    assert_eq!(channel_mask(0), 0);
    assert_eq!(channel_mask(1), 1);
    assert_eq!(channel_mask(2), 3);
    assert_eq!(channel_mask(3), 7);
    assert_eq!(channel_mask(4), 15);
}

/// A writer that accepts samples and writes the WAVE format.
///
/// The writer needs a `WavSpec` that describes the audio properties. Then
/// samples can be written with `write_sample`. Channel data is interleaved.
/// The number of samples written must be a multiple of the number of channels.
/// After all samples have been written, the file must be finalized. This can
/// be done by calling `finalize`. If `finalize` is not called, the file will
/// be finalized upon drop. However, finalization may fail, and without calling
/// `finalize`, such a failure cannot be observed.
pub struct WavWriter<W>
    where W: io::Write + io::Seek
{
    /// Specifies properties of the audio data.
    spec: WavSpec,

    /// The (container) bytes per sample. This is the bit rate / 8 rounded up.
    bytes_per_sample: u16,

    /// The writer that will be written to.
    writer: W,

    /// The number of bytes written to the data section.
    ///
    /// This is an `u32` because WAVE cannot accomodate more data.
    data_bytes_written: u32,

    /// Whether `finalize_internal` has been called.
    finalized: bool,

    /// The buffer for the sample writer, which is recycled throughout calls to
    /// avoid allocating frequently.
    sample_writer_buffer: Vec<u8>,
}

impl<W> WavWriter<W>
    where W: io::Write + io::Seek
{
    /// Creates a writer that writes the WAVE format to the underlying writer.
    ///
    /// The underlying writer is assumed to be at offset 0. `WavWriter` employs
    /// *no* buffering internally. It is recommended to wrap the writer in a
    /// `BufWriter` to avoid too many `write` calls. The `create()` constructor
    /// does this automatically.
    ///
    /// This writes parts of the header immediately, hence a `Result` is
    /// returned.
    pub fn new(writer: W, spec: WavSpec) -> Result<WavWriter<W>> {
        let mut writer = WavWriter {
            spec: spec,
            bytes_per_sample: (spec.bits_per_sample as f32 / 8.0).ceil() as u16,
            writer: writer,
            data_bytes_written: 0,
            sample_writer_buffer: Vec::new(),
            finalized: false,
        };

        // Write the header immediately. This way we don't have to check whether
        // to write the header when writing samples.
        try!(writer.write_header());

        Ok(writer)
    }

    /// Writes the RIFF WAVE header
    fn write_header(&mut self) -> io::Result<()> {
        // Useful links:
        // https://msdn.microsoft.com/en-us/library/ms713462.aspx
        // https://msdn.microsoft.com/en-us/library/ms713497.aspx

        let mut header = [0u8; 68];
        let spec = &self.spec;

        // Write the header in-memory first.
        {
            let mut buffer: io::Cursor<&mut [u8]> = io::Cursor::new(&mut header);
            try!(buffer.write_all("RIFF".as_bytes()));

            // Skip 4 bytes that will be filled with the file size afterwards.
            try!(buffer.write_le_u32(0));

            try!(buffer.write_all("WAVE".as_bytes()));
            try!(buffer.write_all("fmt ".as_bytes()));
            try!(buffer.write_le_u32(40)); // Size of the WAVE header chunk.

            // The following is based on the WAVEFORMATEXTENSIBLE struct as
            // documented on MSDN.

            // The field wFormatTag, value 1 means WAVE_FORMAT_PCM, but we use
            // the slightly more sophisticated WAVE_FORMAT_EXTENSIBLE.
            try!(buffer.write_le_u16(0xfffe));
            // The field nChannels.
            try!(buffer.write_le_u16(spec.channels));
            // The field nSamplesPerSec.
            try!(buffer.write_le_u32(spec.sample_rate));
            let bytes_per_sec = spec.sample_rate
                              * self.bytes_per_sample as u32
                              * spec.channels as u32;
            // The field nAvgBytesPerSec;
            try!(buffer.write_le_u32(bytes_per_sec));
            // The field nBlockAlign. Block align * sample rate = bytes per sec.
            try!(buffer.write_le_u16((bytes_per_sec / spec.sample_rate) as u16));
            // The field wBitsPerSample. This is actually the size of the
            // container, so this is a multiple of 8.
            try!(buffer.write_le_u16(self.bytes_per_sample as u16 * 8));
            // The field cbSize, the number of remaining bytes in the struct.
            try!(buffer.write_le_u16(22));
            // The field wValidBitsPerSample, the real number of bits per sample.
            try!(buffer.write_le_u16(self.spec.bits_per_sample));
            // The field dwChannelMask.
            // TODO: add the option to specify the channel mask. For now, use
            // the default assignment.
            try!(buffer.write_le_u32(channel_mask(self.spec.channels)));
<<<<<<< HEAD
            // The field SubFormat.
            match spec.sample_format {
                //We use PCM audio with integer samples.
                SampleFormat::Int => try!(buffer.write_all(&super::KSDATAFORMAT_SUBTYPE_PCM)),

                SampleFormat::Float => {
                    if spec.bits_per_sample == 32 {
                        try!(buffer.write_all(&super::KSDATAFORMAT_SUBTYPE_IEEE_FLOAT));
                    } else {
                        //TODO: better error condition
                        panic!("Invalid number of bits per sample. When writing SampleFormat::Float, bits_per_sample must be 32.");
                    }
                }
            }
=======

            // The field SubFormat.
            let subformat_guid = match spec.sample_format {
                // PCM audio with integer samples.
                SampleFormat::Int => super::KSDATAFORMAT_SUBTYPE_PCM,
                // PCM audio with 32-bit IEEE float samples.
                SampleFormat::Float => {
                    if spec.bits_per_sample == 32 {
                        super::KSDATAFORMAT_SUBTYPE_IEEE_FLOAT
                    } else {
                        panic!("Invalid number of bits per sample. \
                               When writing SampleFormat::Float, \
                               bits_per_sample must be 32.");
                    }
                }
            };
            try!(buffer.write_all(&subformat_guid));
>>>>>>> dc3bed1f

            // So far the "fmt " section, now comes the "data" section. We will
            // only write the header here, actual data are the samples. The
            // number of bytes that this will take is not known at this point.
            // The 0 will be overwritten later.
            try!(buffer.write_all("data".as_bytes()));
            try!(buffer.write_le_u32(0));
        }

        // Then write the entire header at once.
        try!(self.writer.write_all(&header));

        Ok(())
    }

    /// Writes a single sample for one channel.
    ///
    /// WAVE interleaves channel data, so the channel that this writes the
    /// sample to depends on previous writes. This will return an error if the
    /// sample does not fit in the number of bits specified in the `WavSpec`.
    #[inline]
    pub fn write_sample<S: Sample>(&mut self, sample: S) -> Result<()> {
        try!(sample.write(&mut self.writer, self.spec.bits_per_sample));
        self.data_bytes_written += self.bytes_per_sample as u32;
        Ok(())
    }

    /// Create an efficient writer that writes 16-bit integer samples only.
    ///
    /// When it is known what the kind of samples will be, many dynamic checks
    /// can be omitted. Furthermore, this writer employs buffering internally,
    /// which allows omitting return value checks except on flush. The internal
    /// buffer will be sized such that exactly `num_samples` samples can be
    /// written to it, and the buffer is recycled across calls to
    /// `get_i16_writer()` if the previous buffer was sufficiently large.
    ///
    /// # Panics
    ///
    /// Panics if the spec does not match a 16 bits per sample integer format.
    ///
    /// Attempting to write more than `num_samples` samples to the writer will
    /// panic too.
    pub fn get_i16_writer<'s>(&'s mut self,
                              num_samples: u32)
                              -> SampleWriter16<'s, W> {
        if self.spec.sample_format != SampleFormat::Int {
            panic!("When calling get_i16_writer, the sample format must be int.");
        }
        if self.spec.bits_per_sample != 16 {
            panic!("When calling get_i16_writer, the number of bits per sample must be 16.");
        }

        let num_bytes = num_samples as usize * 2;

        if self.sample_writer_buffer.len() < num_bytes {
            // We need a bigger buffer. There is no point in growing the old
            // one, as we are going to overwrite the samples anyway, so just
            // allocate a new one.
            let mut new_buffer = Vec::with_capacity(num_bytes);

            // The potentially garbage memory here will not be exposed: the
            // buffer is only exposed when flushing, but `flush()` asserts that
            // all samples have been written.
            unsafe { new_buffer.set_len(num_bytes); }

            self.sample_writer_buffer = new_buffer;
        }

        SampleWriter16 {
            writer: &mut self.writer,
            buffer: &mut self.sample_writer_buffer[..num_bytes],
            data_bytes_written: &mut self.data_bytes_written,
            index: 0,
        }
    }

    /// Performs finalization. After calling this, the writer should be destructed.
    fn finalize_internal(&mut self) -> Result<()> {
        self.finalized = true;

        // Flush remaining samples via the BufWriter.
        try!(self.writer.flush());

        // Extract the underlying writer and rewind it to the start, to update
        // the header fields of which we now know the value.

        // The header minus magic and 32-bit filesize is 60 bytes long.
        let file_size = self.data_bytes_written + 60;
        try!(self.writer.seek(io::SeekFrom::Start(4)));
        try!(self.writer.write_le_u32(file_size));
        try!(self.writer.seek(io::SeekFrom::Start(64)));
        try!(self.writer.write_le_u32(self.data_bytes_written));

        // Signal error if the last sample was not finished, but do so after
        // everything has been written, so that no data is lost, even though
        // the file is now ill-formed.
        if (self.data_bytes_written / self.bytes_per_sample as u32)
            % self.spec.channels as u32 != 0 {
            return Err(Error::UnfinishedSample);
        }

        Ok(())
    }

    /// Writes the parts of the WAVE format that require knowing all samples.
    ///
    /// This method must be called after all samples have been written. If it
    /// is not called, the destructor will finalize the file, but any errors
    /// that occur in the process cannot be observed in that manner.
    pub fn finalize(mut self) -> Result<()> {
        self.finalize_internal()
    }
}

impl<W> Drop for WavWriter<W>
    where W: io::Write + io::Seek
{
    fn drop(&mut self) {
        // `finalize_internal` must be called only once. If that is done via
        // `finalize`, then this method is a no-op. If the user did not
        // finalize explicitly, then we should do it now. This can fail, but
        // drop should not panic, so a failure is ignored silently here.
        if !self.finalized {
            let _r = self.finalize_internal();
        }
    }
}

impl WavWriter<io::BufWriter<fs::File>> {
    /// Creates a writer that writes the WAVE format to a file.
    ///
    /// This is a convenience constructor that creates the file, wraps it in a
    /// `BufWriter`, and then constructs a `WavWriter` from it. The file will
    /// be overwritten if it exists.
    pub fn create<P: AsRef<path::Path>>(filename: P,
                                        spec: WavSpec)
                                        -> Result<WavWriter<io::BufWriter<fs::File>>> {
        let file = try!(fs::File::create(filename));
        let buf_writer = io::BufWriter::new(file);
        WavWriter::new(buf_writer, spec)
    }
}

/// A writer that specifically only writes integer samples of 16 bits per sample.
///
/// The writer buffers written samples internally so they can be written in a
/// single batch later on. This has two advantages when performance is
/// important:
///
///  * There is no need for error handling during writing, only on flush. This
///    eliminates a lot of branches.
///  * The buffer can be written once, which reduces the overhead of the write
///    call. Because writing to an `io::BufWriter` is implemented with a
///    `memcpy` (even for single bytes), there is a large overhead to writing
///    small amounts of data such as a 16-bit sample. By writing large blocks
///    (or by not using `BufWriter`) this overhead can be avoided.
///
/// A `SampleWriter16` can be obtained by calling [`WavWriter::get_i16_writer`](
/// struct.WavWriter.html#method.get_i16_writer).
pub struct SampleWriter16<'parent, W> where W: io::Write + io::Seek + 'parent {
    /// The writer borrowed from the wrapped WavWriter.
    writer: &'parent mut W,

    /// The internal buffer that samples are written to before they are flushed.
    buffer: &'parent mut [u8],

    /// Reference to the `data_bytes_written` field of the writer.
    data_bytes_written: &'parent mut u32,

    /// The index into the buffer where the next bytes will be written.
    index: u32,
}

impl<'parent, W: io::Write + io::Seek> SampleWriter16<'parent, W> {
    /// Writes a single sample for one channel.
    ///
    /// WAVE interleaves channel data, so the channel that this writes the
    /// sample to depends on previous writes.
    ///
    /// Unlike `WavWriter::write_sample()`, no range check is performed. Only
    /// the least significant 16 bits are considered, everything else is
    /// discarded.  Apart from that check, this method is more efficient than
    /// `WavWriter::write_sample()`, because it can avoid dispatching on the
    /// number of bits. That was done already when the `SampleWriter16` was
    /// constructed.
    ///
    /// Note that nothing is actually written until `flush()` is called.
    #[inline(always)]
    pub fn write_sample<S: Sample>(&mut self, sample: S) {
        assert!((self.index as usize) <= self.buffer.len() - 2,
          "Trying to write more samples than reserved for the sample writer.");

        let s = sample.as_i16() as u16;

        // Write the sample in little endian to the buffer.
        self.buffer[self.index as usize] = s as u8;
        self.buffer[self.index as usize + 1] = (s >> 8) as u8;

        self.index += 2;
    }

    #[cfg(target_arch = "x86_64")]
    unsafe fn write_u16_le_unchecked(&mut self, value: u16) {
        // x86_64 is little endian, so we do not need to shuffle bytes around;
        // we can just store the 16-bit integer in the buffer directly.
        use std::mem;
        let ptr: *mut u16 = mem::transmute(self.buffer.get_unchecked_mut(self.index as usize));
        *ptr = value;
    }

    #[cfg(not(target_arch = "x86_64"))]
    unsafe fn write_u16_le_unchecked(&mut self, value: u16) {
        // Write a sample in little-endian to the buffer, independent of the
        // endianness of the architecture we are running on.
        let idx = self.index as usize;
        *self.buffer.get_unchecked_mut(idx) = value as u8;
        *self.buffer.get_unchecked_mut(idx + 1) = (value >> 8) as u8;
    }

    /// Like `write_sample()`, but does not perform a bounds check when writing
    /// to the internal buffer.
    ///
    /// It is the responsibility of the programmer to ensure that no more
    /// samples are written than allocated when the writer was created.
    #[inline(always)]
    pub unsafe fn write_sample_unchecked<S: Sample>(&mut self, sample: S) {
        self.write_u16_le_unchecked(sample.as_i16() as u16);
        self.index += 2;
    }

    /// Flush the internal buffer to the underlying writer.
    ///
    /// # Panics
    ///
    /// Panics if insufficient samples (less than specified when the writer was
    /// constructed) have been written with `write_sample()`.
    pub fn flush(self) -> Result<()> {
        if self.index as usize != self.buffer.len() {
            panic!("Insufficient samples written to the sample writer.");
        }

        try!(self.writer.write_all(&self.buffer));
        *self.data_bytes_written += self.buffer.len() as u32;
        Ok(())
    }
}

#[test]
fn short_write_should_signal_error() {
    use SampleFormat;

    let mut buffer = io::Cursor::new(Vec::new());

    let write_spec = WavSpec {
        channels: 17,
        sample_rate: 48000,
        bits_per_sample: 8,
        sample_format: SampleFormat::Int,
    };

    // Deliberately write one sample less than 17 * 5.
    let mut writer = WavWriter::new(&mut buffer, write_spec).unwrap();
    for s in 0..17 * 5 - 1 {
        writer.write_sample(s as i16).unwrap();
    }
    let error = writer.finalize().err().unwrap();

    match error {
        Error::UnfinishedSample => {}
        _ => panic!("UnfinishedSample error should have been returned."),
    }
}

#[test]
fn wide_write_should_signal_error() {
    let mut buffer = io::Cursor::new(Vec::new());

    let spec8 = WavSpec {
        channels: 1,
        sample_rate: 44100,
        bits_per_sample: 8,
        sample_format: SampleFormat::Int,
    };
    {
        let mut writer = WavWriter::new(&mut buffer, spec8).unwrap();
        assert!(writer.write_sample(127_i8).is_ok());
        assert!(writer.write_sample(127_i16).is_ok());
        assert!(writer.write_sample(127_i32).is_ok());
        assert!(writer.write_sample(128_i16).is_err());
        assert!(writer.write_sample(128_i32).is_err());
    }

    let spec16 = WavSpec { bits_per_sample: 16, ..spec8 };
    {
        let mut writer = WavWriter::new(&mut buffer, spec16).unwrap();
        assert!(writer.write_sample(32767_i16).is_ok());
        assert!(writer.write_sample(32767_i32).is_ok());
        assert!(writer.write_sample(32768_i32).is_err());
    }

    let spec24 = WavSpec { bits_per_sample: 24, ..spec8 };
    {
        let mut writer = WavWriter::new(&mut buffer, spec24).unwrap();
        assert!(writer.write_sample(8_388_607_i32).is_ok());
        assert!(writer.write_sample(8_388_608_i32).is_err());
    }
}<|MERGE_RESOLUTION|>--- conflicted
+++ resolved
@@ -234,22 +234,6 @@
             // TODO: add the option to specify the channel mask. For now, use
             // the default assignment.
             try!(buffer.write_le_u32(channel_mask(self.spec.channels)));
-<<<<<<< HEAD
-            // The field SubFormat.
-            match spec.sample_format {
-                //We use PCM audio with integer samples.
-                SampleFormat::Int => try!(buffer.write_all(&super::KSDATAFORMAT_SUBTYPE_PCM)),
-
-                SampleFormat::Float => {
-                    if spec.bits_per_sample == 32 {
-                        try!(buffer.write_all(&super::KSDATAFORMAT_SUBTYPE_IEEE_FLOAT));
-                    } else {
-                        //TODO: better error condition
-                        panic!("Invalid number of bits per sample. When writing SampleFormat::Float, bits_per_sample must be 32.");
-                    }
-                }
-            }
-=======
 
             // The field SubFormat.
             let subformat_guid = match spec.sample_format {
@@ -267,7 +251,6 @@
                 }
             };
             try!(buffer.write_all(&subformat_guid));
->>>>>>> dc3bed1f
 
             // So far the "fmt " section, now comes the "data" section. We will
             // only write the header here, actual data are the samples. The
